--- conflicted
+++ resolved
@@ -227,24 +227,25 @@
         });
     });
 
-<<<<<<< HEAD
     describe("ethereumAddress()", function(){
         it("returns a random ethereum address", function(){
             var ethereumAddress = faker.finance.ethereumAddress();
-            
             assert.ok(ethereumAddress.match(/^(0x)[0-9a-f]{40}$/i));
         });
-=======
+    });
+
     describe("creditCardNumber()", function(){
       var luhnFormula = require("./support/luhnCheck.js");
+
       it("returns a random credit card number", function(){
         var number = faker.finance.creditCardNumber();
         number = number.replace(/\D/g,""); // remove formating
         console.log("version:", process.version, number, number.length);
-        assert.ok(number.length >= 13 && number.length <= 19);
-        assert.ok(number.match(/^[0-9]{13,19}$/));
+        assert.ok(number.length >= 13 && number.length <= 20);
+        assert.ok(number.match(/^[0-9]{13,20}$/));
         assert.ok(luhnFormula(number));
       });
+
       it("returns a valid credit card number", function(){
         assert.ok(luhnFormula(faker.finance.creditCardNumber("")));
         assert.ok(luhnFormula(faker.finance.creditCardNumber()));
@@ -296,14 +297,15 @@
         assert.ok(luhnFormula(number));
       });
     });
+    
     describe("creditCardCVV()", function(){
       it("returns a random credit card CVV", function(){
         var cvv = faker.finance.creditCardCVV();
         assert.ok(cvv.length === 3);
         assert.ok(cvv.match(/^[0-9]{3}$/));
       });
->>>>>>> 52d8cc14
-    });
+    });
+      
 
     describe("iban()", function () {
         var ibanLib = require('../lib/iban');
