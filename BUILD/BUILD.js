#!/usr/bin/env node

var sys = require('sys')
	, fs = require('fs')
	, M = require('./Mustache');

var code = '';
var docs = {};

docs.main = '';
docs.API = '';

// read in the the main.js file as our main boilerplate code
code += fs.readFileSync('./main.js', encoding = 'utf8');
code = M.Mustache.to_html(code, {"today": new Date().getTime()});

docs.main += fs.readFileSync('./docs.js', encoding = 'utf8');

// parse entire lib directory and concat it into one file for the browser
var lib = paths('./lib');

var Faker = require('../index');

// generate bundle for code on the browser
for (var module in Faker) {
	code += ( '\n' + 'Faker.' + module + ' = {};');
	for (var method in Faker[module]) {
		code += ( '\n' + 'Faker.' + module);
		code += ( '.' + method + ' = ');
		code += (Faker[module][method].toString() + ';\n');
	}
}

// generate nice tree of api for docs
docs.API += '<ul>';
for (var module in Faker) {
	docs.API += '<li>' + module;
	docs.API += '<ul>'
	for (var method in Faker[module]) {
		docs.API += '<li>' + method + '</li>';
	}
	docs.API += '</ul>';
	docs.API += '</li>';
}
docs.API += '</ul>';

// definitions hack
code += 'var definitions = Faker.definitions;\n';
code += 'var Helpers = Faker.Helpers;\n';

// if we are running in a CommonJS env, export everything out
code +=["\nif (typeof define == 'function'){",
"   define(function(){",
"	    return Faker;",
"   });",
"}",
"else if(typeof module !== 'undefined' && module.exports) {",
"	module.exports = Faker;",
"}",
"else {",
"	this.Faker = Faker;",
"}",
"",
"}()); // end Faker closure"].join('\n');

// generate core library
fs.writeFile('../Faker.js', code, function() {
	sys.puts("Faker.js generated successfully!");
});

// generate example js file as well
fs.writeFile('../examples/js/Faker.js', code, function() {
	sys.puts("Faker.js generated successfully!");
});

var docOutput = M.Mustache.to_html(docs.main, {"API": docs.API});

// generate some samples sets (move this code to another section)
fs.writeFile('../Readme.md', docOutput, function() {
	sys.puts("Docs generated successfully!");
});

/*********************** BUILD HELPER METHODS *********************/

<<<<<<< HEAD
  // Recursively traverse a hierarchy, returning a list of all relevant .js files.
  function paths(dir) {
      var paths = [];

      try { fs.statSync(dir) }
      catch (e) { return e }

      (function traverse(dir, stack) {
          stack.push(dir);
          fs.readdirSync(stack.join('/')).forEach(function (file) {
              var path = stack.concat([file]).join('/'),
                  stat = fs.statSync(path);

              if (file[0] == '.' || file === 'vendor') {
                  return;
              } else if (stat.isFile() && /\.js$/.test(file)) {
                  paths.push(path);
              } else if (stat.isDirectory()) {
                  paths.push(path);
                  traverse(file, stack);
              }
          });
          stack.pop();
      })(dir || '.', []);

      return paths;
  }
=======
	// Recursively traverse a hierarchy, returning a list of all relevant .js files.
function paths(dir) {
	var paths = [];

	try {
		fs.statSync(dir)
	}
	catch (e) {
		return e
	}

	(function traverse(dir, stack) {
		stack.push(dir);
		fs.readdirSync(stack.join('/')).forEach(function(file) {
			var path = stack.concat([file]).join('/'),
				stat = fs.statSync(path);

			if (file[0] == '.' || file === 'vendor') {
				return;
			} else if (stat.isFile() && /\.js$/.test(file)) {
				paths.push(path);
			} else if (stat.isDirectory()) {
				paths.push(path);
				traverse(file, stack);
			}
		});
		stack.pop();
	})(dir || '.', []);

	return paths;
}
>>>>>>> ebb2e5ae
<|MERGE_RESOLUTION|>--- conflicted
+++ resolved
@@ -82,35 +82,6 @@
 
 /*********************** BUILD HELPER METHODS *********************/
 
-<<<<<<< HEAD
-  // Recursively traverse a hierarchy, returning a list of all relevant .js files.
-  function paths(dir) {
-      var paths = [];
-
-      try { fs.statSync(dir) }
-      catch (e) { return e }
-
-      (function traverse(dir, stack) {
-          stack.push(dir);
-          fs.readdirSync(stack.join('/')).forEach(function (file) {
-              var path = stack.concat([file]).join('/'),
-                  stat = fs.statSync(path);
-
-              if (file[0] == '.' || file === 'vendor') {
-                  return;
-              } else if (stat.isFile() && /\.js$/.test(file)) {
-                  paths.push(path);
-              } else if (stat.isDirectory()) {
-                  paths.push(path);
-                  traverse(file, stack);
-              }
-          });
-          stack.pop();
-      })(dir || '.', []);
-
-      return paths;
-  }
-=======
 	// Recursively traverse a hierarchy, returning a list of all relevant .js files.
 function paths(dir) {
 	var paths = [];
@@ -141,5 +112,4 @@
 	})(dir || '.', []);
 
 	return paths;
-}
->>>>>>> ebb2e5ae
+}